--- conflicted
+++ resolved
@@ -71,11 +71,7 @@
 }
 impl<'a> UdpmProvider<'a> {
     /// Creates a new UDPM provider using the given settings.
-<<<<<<< HEAD
-    pub fn new(network: &str, options: HashMap<&str, &str>) -> Result<Self, InitError> {
-=======
-    pub fn new(network: &str, options: &HashMap<&str, &str>) -> Result<Self, LcmInitError> {
->>>>>>> e3fb0274
+    pub fn new(network: &str, options: &HashMap<&str, &str>) -> Result<Self, InitError> {
         // Parse the network string into the address and port
         let (addr, port) = UdpmProvider::parse_network_string(network)?;
 
@@ -491,14 +487,8 @@
     /// through the appropriate channels based on subscriptions. It will only
     /// exit if the notification channel closes (which signifies that the
     /// client provider object has been deleted).
-<<<<<<< HEAD
     fn run(mut self) -> io::Result<()> {
-        let mut buf = [0u8; 65535];
-=======
-    pub fn run(mut self) -> io::Result<()> {
         let mut buf = [0u8; 0xFFFF];
->>>>>>> e3fb0274
-
         loop {
             // Wait for an incoming datagram
             trace!("Waiting on socket");
