--- conflicted
+++ resolved
@@ -83,11 +83,7 @@
         match value {
             0 => Ok(false),
             1 => Ok(true),
-<<<<<<< HEAD
-            v @ _ => Err(DecodeError::InvalidBoolean(v)),
-=======
-            v => Err(DecodeError::invalid_bool(v)),
->>>>>>> e3fb0274
+            v => Err(DecodeError::InvalidBoolean(v)),
         }
     }
 
@@ -113,22 +109,14 @@
 
         let len = i32::decode(buffer)?;
         if len <= 0 {
-<<<<<<< HEAD
-            return Err(DecodeError::InvalidSize(len as i64));
-=======
-            return Err(DecodeError::invalid_size(i64::from(len)));
->>>>>>> e3fb0274
+            return Err(DecodeError::InvalidSize(i64::from(len)));
         }
         let len = len - 1;
         let mut buf = Vec::new();
         for _ in 0..len {
             buf.push(u8::decode(buffer)?);
         }
-<<<<<<< HEAD
         let result = String::from_utf8(buf).map_err(|e| DecodeError::Utf8Error(e))?;
-=======
-        let result = String::from_utf8(buf).map_err(DecodeError::invalid_utf8)?;
->>>>>>> e3fb0274
         match buffer.read_u8() {
             Ok(0) => Ok(result),
             Ok(_) => Err(DecodeError::MissingNullTerminator),
